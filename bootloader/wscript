--- conflicted
+++ resolved
@@ -186,6 +186,10 @@
         # We use SEH exceptions in winmain.c; make sure they are activated.
         ctx.env.append_value('CFLAGS', '/EHa')
 
+    elif machine() == 'sw_64':
+        # The gcc has no '-m64' option under sw64 machine, but the
+        # __x86_64__ macro needs to be defined
+        conf.env.append_value('CCDEFINES', '__x86_64__')
     # This ensures proper compilation with 64bit gcc and 32bit Python or vice versa.
     else:
         # Option -m32/-m64 has to be passed to cflags and linkflages.
@@ -324,49 +328,12 @@
         ctx.check_cc(lib='z', mandatory=True)
         # This uses Boehm GC to manage memory - it replaces malloc() / free()
         # functions. Some messages are printed if memory is not deallocated.
-<<<<<<< HEAD
         if ctx.options.boehmgc:
             ctx.check_cc(lib='gc', mandatory=True)
             ctx.env.append_value('DEFINES', 'PYI_LEAK_DETECTOR')
             ctx.env.append_value('DEFINES', 'GC_FIND_LEAK')
             ctx.env.append_value('DEFINES', 'GC_DEBUG')
             ctx.env.append_value('DEFINES', 'SAVE_CALL_CHAIN')
-=======
-        if opt.boehmgc:
-            conf.check_cc(lib='gc', mandatory=True)
-            conf.env.append_value('CCDEFINES', 'PYI_LEAK_DETECTOR')
-            conf.env.append_value('CCDEFINES', 'GC_FIND_LEAK')
-            conf.env.append_value('CCDEFINES', 'GC_DEBUG')
-            conf.env.append_value('CCDEFINES', 'SAVE_CALL_CHAIN')
-
-    ### ccflags
-
-    if myplatform.startswith('win') and conf.env.CC_NAME == 'gcc':
-        # Disables console - MinGW option
-        conf.check_cc(ccflags='-mwindows', mandatory=True,
-                msg='Checking for flags -mwindows')
-        # Use Visual C++ compatible alignment
-        conf.check_cc(ccflags='-mms-bitfields', mandatory=True,
-                msg='Checking for flags -mms-bitfields')
-        conf.env.append_value('CCFLAGS', '-mms-bitfields')
-
-    elif myplatform.startswith('win') and conf.env.CC_NAME == 'msvc':
-        if myarch == '32bit':
-            conf.env.append_value('LINKFLAGS', '/MACHINE:X86')
-        elif myarch == '64bit':
-            conf.env.append_value('LINKFLAGS', '/MACHINE:X64')
-        # Enable 64bit porting warnings and other warnings too.
-        conf.env.append_value('CCFLAGS', '/W3')
-        # We use SEH exceptions in winmain.c; make sure they are activated.
-        conf.env.append_value('CCFLAGS', '/EHa')
-    
-    # Compile with 64bit gcc 32bit binaries or vice versa.
-    if conf.env.CC_NAME == 'gcc' and platform.machine() != 'sw_64':
-        if myarch == '32bit' and conf.check_cc(ccflags='-m32', msg='Checking for flags -m32'):
-            conf.env.append_value('CCFLAGS', '-m32')
-        elif myarch == '64bit':
-            conf.env.append_value('CCFLAGS', '-m64')
->>>>>>> 7413457a
 
 
     ### CFLAGS
@@ -378,12 +345,7 @@
     if is_darwin:
         ctx.env.append_value('CFLAGS', '-mmacosx-version-min=10.6')
 
-<<<<<<< HEAD
     ctx.set_arch_cflags()
-=======
-    if platform.machine() == 'sw_64':
-        conf.env.append_value('CCDEFINES', '__x86_64__')
->>>>>>> 7413457a
 
     # On linux link only with needed libraries.
     # -Wl,--as-needed is on some platforms detected during configure but
