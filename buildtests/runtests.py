#!/usr/bin/env python
# Copyright (C) 2005, Giovanni Bajo
# Based on previous work under copyright (c) 2001, 2002 McMillan Enterprises, Inc.
#
# This program is free software; you can redistribute it and/or
# modify it under the terms of the GNU General Public License
# as published by the Free Software Foundation; either version 2
# of the License, or (at your option) any later version.
#
# This program is distributed in the hope that it will be useful,
# but WITHOUT ANY WARRANTY; without even the implied warranty of
# MERCHANTABILITY or FITNESS FOR A PARTICULAR PURPOSE.  See the
# GNU General Public License for more details.
#
# You should have received a copy of the GNU General Public License
# along with this program; if not, write to the Free Software
# Foundation, Inc., 51 Franklin Street, Fifth Floor, Boston, MA  02110-1301, USA

# This program will execute any file with name test*<digit>.py. If your test
# need an aditional dependency name it test*<digit><letter>.py to be ignored
# by this program but be recognizable by any one as a dependency of that
# particual test.

import os, sys, glob, string
import pprint
import shutil

HOME = '..'

MIN_VERSION = {
 'test-relative-import': (2,5),
 'test-relative-import2': (2,6),
 'test-relative-import3': (2,5),
 'test-celementtree': (2,5),
 'test9': (2,3),
}

DEPENDENCIES = {
 'test-ctypes-cdll-c': ["ctypes"],
 'test-ctypes-cdll-c2': ["ctypes"],
 'test-numpy': ["numpy"],
 'test-pycrypto': ["Crypto"],
 'test-zipimport1': ["pkg_resources"],
 'test-zipimport2': ["pkg_resources", "setuptools"],
 'test15': ["ctypes"], 
<<<<<<< HEAD
=======
 'test-wx': ["wx"],
>>>>>>> 411c6366
}

try:
    here=os.path.dirname(os.path.abspath(__file__))
except NameError:
    here=os.path.dirname(os.path.abspath(sys.argv[0]))
os.chdir(here)
PYTHON = sys.executable
if sys.platform[:3] == 'win':
    if string.find(PYTHON, ' ') > -1:
        PYTHON='"%s"' % PYTHON
if __debug__:
    PYOPTS = ""
else:
    PYOPTS = "-O"

# files/globs to clean up
CLEANUP = """python_exe.build
logdict*.log
disttest*
buildtest*
warn*.txt
*.py[co]
*/*.py[co]
*/*/*.py[co]
build/
dist/
""".split()

def clean():
    for clean in CLEANUP:
        clean = glob.glob(clean)
        for path in clean:
            try:
                if os.path.isdir(path):
                    shutil.rmtree(path)
                else:
                    os.remove(path)
            except OSError, e:
                print e


def _msg(*args, **kw):
    short = kw.get('short', 0)
    sep = kw.get('sep', '#')
    if not short: print
    print sep*20,
    for a in args: print a,
    print sep*20
    if not short: print


def runtests(alltests, filters=None, configfile=None, run_executable=1):
    info = "Executing PyInstaller tests in: %s" % os.getcwd()
    print "*" * min(80, len(info))
    print info
    print "*" * min(80, len(info))

    OPTS = ''
    if configfile:
        # todo: quote correctly
        OTPS = ' -c "%s"' %  configfile

    build_python = open("python_exe.build", "w")
    build_python.write(sys.executable+"\n")
    build_python.write("debug=%s" % __debug__+"\n")
    build_python.close()
    if not filters:
        tests = alltests
    else:
        tests = []
        for part in filters:
            tests += [t for t in alltests if part in t and t not in tests]
    
    tests = [(len(x), x) for x in tests]
    tests.sort()
    path = os.environ["PATH"]
    counter = { "passed": [], "failed": [], "skipped": [] }
    for _,test in tests:
        test = os.path.splitext(os.path.basename(test))[0]
        if test in MIN_VERSION and MIN_VERSION[test] > sys.version_info:
            counter["skipped"].append(test)
            continue
        if test in DEPENDENCIES:
            failed = False
            for mod in DEPENDENCIES[test]:
                res = os.system(PYTHON + ' -c "import %s"' % mod)
                if res != 0:
                    failed = True
                    break
            if failed:
                print "Skipping test because module %s is missing" % mod
                counter["skipped"].append(test)
                continue
        _msg("BUILDING TEST", test)
        prog = string.join([PYTHON, PYOPTS, os.path.join(HOME, 'Build.py'),
                            OPTS, test+".spec"],
                           ' ')
        print "BUILDING:", prog
        res = os.system(prog)
        if res == 0 and run_executable:
            _msg("EXECUTING TEST", test)
            # Run the test in a clean environment to make sure they're
            # really self-contained
            del os.environ["PATH"]

            of_prog = os.path.join('dist', test) # one-file deploy filename
            od_prog = os.path.join('dist', test, test) # one-dir deploy filename

            prog = None
            if os.path.isfile(of_prog):
                prog = of_prog
            elif os.path.isfile(of_prog + ".exe"):
                prog = of_prog + ".exe"
            elif os.path.isdir(of_prog):
                if os.path.isfile(od_prog):
                    prog = od_prog
                elif os.path.isfile(od_prog + ".exe"):
                    prog = od_prog + ".exe"

            if prog is None:
                res = 1
                print "ERROR: no file generated by PyInstaller found!"
            else:
                print "RUNNING:", prog
                res = os.system(prog)
            os.environ["PATH"] = path

        if res == 0:
            _msg("FINISHING TEST", test, short=1)
            counter["passed"].append(test)
        else:
            _msg("TEST", test, "FAILED", short=1, sep="!!")
            counter["failed"].append(test)
    pprint.pprint(counter)


if __name__ == '__main__':
    normal_tests = glob.glob('test*.spec')
    interactive_tests = glob.glob('test*i.spec')

    try:
        from optparse import OptionParser
    except ImportError:
        sys.path.append("..")
        from pyi_optparse import OptionParser
        
    if sys.version_info < (2,5):
        parser = OptionParser(usage="%prog [options] [TEST-NAME ...]")
    else:
        parser = OptionParser(usage="%prog [options] [TEST-NAME ...]",
                              epilog="TEST-NAME can be the name of the .py-file, the .spec-file or only the basename.")
    
    parser.add_option('-c', '--clean', action='store_true',
                      help='Clean up generated files')
    parser.add_option('-i', '--interactive-tests', action='store_true',
                      help='Run interactive tests (default: run normal tests)')
    parser.add_option('-n', '--no-run', action='store_true',
                      help='Do not run the built executables. '
                           'Useful for cross builds.')
    parser.add_option('-C', '--configfile',
                      default=os.path.join(HOME, 'config.dat'),
                      help='Name of generated configfile (default: %default)')

    opts, args = parser.parse_args()

    if opts.clean:
        clean()
        raise SystemExit()

    if args:
        if opts.interactive_tests:
            parser.error('Must not specify -i/--interactive-tests when passing test names.')
        tests = args
    elif opts.interactive_tests:
        print "Running interactive tests"
        tests = interactive_tests
    else:
        tests = [t for t in normal_tests if t not in interactive_tests]
        print "Running normal tests (-i for interactive tests)"

    clean()
    runtests(tests, configfile=opts.configfile, run_executable=not opts.no_run)<|MERGE_RESOLUTION|>--- conflicted
+++ resolved
@@ -43,10 +43,7 @@
  'test-zipimport1': ["pkg_resources"],
  'test-zipimport2': ["pkg_resources", "setuptools"],
  'test15': ["ctypes"], 
-<<<<<<< HEAD
-=======
  'test-wx': ["wx"],
->>>>>>> 411c6366
 }
 
 try:
