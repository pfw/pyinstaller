--- conflicted
+++ resolved
@@ -4,10 +4,8 @@
   - PYCRYPTO_VERSION=2.6.1
 python:
   - "2.7"
-<<<<<<< HEAD
   - "3.3"
   - "3.4"
-=======
 
 before_install:
   # install extension using apt-get to save compiling
@@ -29,7 +27,6 @@
   - sudo apt-get install -y python-zmq
   - sudo apt-get install -y libespeak1  # required by pyttsx
 
->>>>>>> d1242e86
 install:
   # now install the package itself
   - pip install -e .
