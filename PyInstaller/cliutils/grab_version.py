#-----------------------------------------------------------------------------
# Copyright (c) 2013, PyInstaller Development Team.
#
# Distributed under the terms of the GNU General Public License with exception
# for distributing bootloader.
#
# The full license is in the file COPYING.txt, distributed with this software.
#-----------------------------------------------------------------------------


import codecs
import os
import sys

import PyInstaller.utils.win32.versioninfo
from PyInstaller.utils import misc




def run():
    misc.check_not_running_as_root()

    out_filename = os.path.abspath('file_version_info.txt')

    if len(sys.argv) < 2:
        print('Usage: python grab_version.py <exe>  [ out.txt ]')
        print(' where: <exe> is the fullpathname of a Windows executable and')
<<<<<<< HEAD
        print(' <out.txt> is the optional pathname where the grabbed ')
        print(' version info will be saved.')
        print(' default out filename:  file_version_info.txt ')
        print(' The printed output may be saved to a file, edited and ')
        print(' used as the input for a version resource on any of the ')
=======
        print(' <out.txt> is the optional pathname where the grabbed')
        print(' version info will be saved.')
        print(' default out filename:  file_version_info.txt')
        print(' The printed output may be saved to a file, edited and')
        print(' used as the input for a version resource on any of the')
>>>>>>> 67610f2d
        print(' executable targets in an Installer spec file.')
        raise SystemExit(1)

    if len(sys.argv) == 3:
        out_filename = os.path.abspath(sys.argv[2])

    try:
        vs = PyInstaller.utils.win32.versioninfo.decode(sys.argv[1])
        fp = codecs.open(out_filename, 'w', 'utf-8')
        fp.write(unicode(vs))
        fp.close()
        print(('Version info written to: %s' % out_filename))
    except KeyboardInterrupt:
        raise SystemExit("Aborted by user request.")<|MERGE_RESOLUTION|>--- conflicted
+++ resolved
@@ -26,19 +26,11 @@
     if len(sys.argv) < 2:
         print('Usage: python grab_version.py <exe>  [ out.txt ]')
         print(' where: <exe> is the fullpathname of a Windows executable and')
-<<<<<<< HEAD
-        print(' <out.txt> is the optional pathname where the grabbed ')
-        print(' version info will be saved.')
-        print(' default out filename:  file_version_info.txt ')
-        print(' The printed output may be saved to a file, edited and ')
-        print(' used as the input for a version resource on any of the ')
-=======
         print(' <out.txt> is the optional pathname where the grabbed')
         print(' version info will be saved.')
         print(' default out filename:  file_version_info.txt')
         print(' The printed output may be saved to a file, edited and')
         print(' used as the input for a version resource on any of the')
->>>>>>> 67610f2d
         print(' executable targets in an Installer spec file.')
         raise SystemExit(1)
 
